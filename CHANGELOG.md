--- conflicted
+++ resolved
@@ -1,14 +1,11 @@
 # Changelog
 
 
-<<<<<<< HEAD
 ## v1.8.4 (????-??-??)
 
 * **Changes:**
-  * Added the ability to deserialize where the document keys are atoms
-
-=======
->>>>>>> ee3094f5
+  * Added the ability to deserialize documents with keys as atoms
+
 ## v1.8.3 (2025-02-03)
 
 * **Changes:**
